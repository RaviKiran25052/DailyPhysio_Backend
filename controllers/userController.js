--- conflicted
+++ resolved
@@ -272,12 +272,6 @@
 // @route   GET /users/following
 // @access  Private
 const getFollowing = asyncHandler(async (req, res) => {
-<<<<<<< HEAD
-  // Find all therapists the user is following
-  const following = await Followers.find({ userId: req.user._id })
-    .populate('therapistId', 'fullName email profileImage experience working At specializations address phoneNumber gender');
-  if (!following || followerFollowers.length === 0) {
-=======
 
   // fetch all the therapists, in which the user is a followers array
   const followerFollowers = await Followers.find({
@@ -285,7 +279,6 @@
   });
 
   if (followerFollowers.length === 0) {
->>>>>>> 38a4cea3
     return res.json([]);
   }
 
