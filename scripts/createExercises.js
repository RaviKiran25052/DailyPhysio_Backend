const mongoose = require('mongoose');
require('dotenv').config();

// Import the Exercise model (assuming you defined it elsewhere based on your schema)
const Exercise = require('../models/exerciseModel'); // Adjust path as needed
const connectDB = require('../config/db');

// Database Connection
connectDB();

// Sample exercise data
const exercisesData = [
	// Ankle and Foot
	{
		title: "Ankle Dorsiflexion with Band",
		description: "Strengthens the anterior tibialis muscle and improves ankle mobility",
		instruction: "Sit with legs extended. Loop resistance band around the top of your foot, holding the ends. Pull toes toward shin against resistance, then slowly return to starting position.",
<<<<<<< HEAD
		video: "https://www.youtube.com/watch?v=-r0eoFS7_5Q",
		image: "https://static.vecteezy.com/system/resources/previews/021/333/809/non_2x/woman-doing-resistance-band-plantar-flexion-or-ankle-pumps-vector.jpg",
=======
		video: ["https://example.com/videos/ankle-dorsiflexion.mp4"],
		image: ["https://example.com/images/ankle-dorsiflexion.jpg"],
>>>>>>> e2ac7605
		category: "Ankle and Foot",
		subCategory: "Elastic Band",
		position: "Sitting",
		isPremium: false,
		isCustom: false
	},
	{
		title: "Foot Mobilization",
		description: "Improves foot joint mobility and reduces stiffness",
		instruction: "Sit comfortably. Hold foot with both hands and gently mobilize the joints with small oscillations. Focus on midfoot and forefoot joints.",
<<<<<<< HEAD
		video: "https://www.youtube.com/watch?v=-r0eoFS7_5Q",
		image: "https://static.vecteezy.com/system/resources/previews/021/333/809/non_2x/woman-doing-resistance-band-plantar-flexion-or-ankle-pumps-vector.jpg",
=======
		video: [""],
		image: ["https://example.com/images/foot-mobilization.jpg"],
>>>>>>> e2ac7605
		category: "Ankle and Foot",
		subCategory: "Mobilization",
		position: "Sitting",
		isPremium: true,
		isCustom: false
	},

	// Cervical
	{
		title: "Cervical Retraction",
		description: "Helps with proper neck alignment and reduces forward head posture",
		instruction: "Sit or stand with neutral spine. Gently pull chin straight back, creating a 'double chin'. Hold for 5 seconds, then relax. Repeat 10 times.",
<<<<<<< HEAD
		video: "https://www.youtube.com/watch?v=-r0eoFS7_5Q",
		image: "https://static.vecteezy.com/system/resources/previews/021/333/809/non_2x/woman-doing-resistance-band-plantar-flexion-or-ankle-pumps-vector.jpg",
=======
		video: ["https://example.com/videos/cervical-retraction.mp4"],
		image: ["https://example.com/images/cervical-retraction.jpg"],
>>>>>>> e2ac7605
		category: "Cervical",
		subCategory: "AROM",
		position: "Sitting",
		isPremium: false,
		isCustom: false
	},
	{
		title: "Upper Trapezius Stretch",
		description: "Relieves tension in the upper trapezius and neck",
		instruction: "Sit or stand tall. Bring right ear toward right shoulder, using right hand to gently increase stretch. Hold 30 seconds, then switch sides.",
<<<<<<< HEAD
		video: "https://www.youtube.com/watch?v=-r0eoFS7_5Q",
		image: "https://encrypted-tbn0.gstatic.com/images?q=tbn:ANd9GcS0HU5cxX2C8No1r31Lup406_apa9ctf6mbNg&s",
=======
		video: [""],
		image: ["https://example.com/images/upper-trap-stretch.jpg"],
>>>>>>> e2ac7605
		category: "Cervical",
		subCategory: "Stretches",
		position: "Sitting",
		isPremium: false,
		isCustom: false
	},

	// Education
	{
		title: "Proper Lifting Mechanics",
		description: "Educational guide on how to lift objects safely",
		instruction: "Stand close to object. Bend at knees and hips, not waist. Keep back straight and core engaged. Lift with legs, keeping object close to body.",
<<<<<<< HEAD
		video: "https://www.youtube.com/watch?v=-r0eoFS7_5Q",
		image: "https://encrypted-tbn0.gstatic.com/images?q=tbn:ANd9GcS0HU5cxX2C8No1r31Lup406_apa9ctf6mbNg&s",
=======
		video: ["https://example.com/videos/proper-lifting.mp4"],
		image: ["https://example.com/images/proper-lifting.jpg"],
>>>>>>> e2ac7605
		category: "Education",
		subCategory: "Body Mechanics",
		position: "Standing",
		isPremium: false,
		isCustom: false
	},
	{
		title: "Stair Navigation Training",
		description: "Teaches safe techniques for ascending and descending stairs",
		instruction: "For ascending: Lead with stronger leg. For descending: Lead with weaker leg. Use handrail for support. Maintain good posture throughout.",
<<<<<<< HEAD
		video: "https://www.youtube.com/watch?v=-r0eoFS7_5Q",
		image: "https://encrypted-tbn0.gstatic.com/images?q=tbn:ANd9GcS0HU5cxX2C8No1r31Lup406_apa9ctf6mbNg&s",
=======
		video: ["https://example.com/videos/stair-training.mp4"],
		image: [""],
>>>>>>> e2ac7605
		category: "Education",
		subCategory: "Stair Training",
		position: "Standing",
		isPremium: true,
		isCustom: false
	},

	// Elbow and Hand
	{
		title: "Wrist Flexor Stretch",
		description: "Stretches the wrist flexor muscles to reduce forearm tension",
		instruction: "Extend arm with palm up. Use opposite hand to gently pull fingers back toward body until stretch is felt in forearm. Hold 30 seconds.",
<<<<<<< HEAD
		video: "https://www.youtube.com/watch?v=-r0eoFS7_5Q",
		image: "https://encrypted-tbn0.gstatic.com/images?q=tbn:ANd9GcS0HU5cxX2C8No1r31Lup406_apa9ctf6mbNg&s",
=======
		video: [""],
		image: ["https://example.com/images/wrist-flexor-stretch.jpg"],
>>>>>>> e2ac7605
		category: "Elbow and Hand",
		subCategory: "Stretches",
		position: "Standing",
		isPremium: false,
		isCustom: false
	},
	{
		title: "Putty Grip Strengthening",
		description: "Improves grip strength and finger dexterity",
		instruction: "Roll therapy putty into ball shape. Squeeze putty with full hand, hold 5 seconds, then release. Repeat 10-15 times.",
<<<<<<< HEAD
		video: "https://www.youtube.com/watch?v=-r0eoFS7_5Q",
		image: "https://encrypted-tbn0.gstatic.com/images?q=tbn:ANd9GcS0HU5cxX2C8No1r31Lup406_apa9ctf6mbNg&s",
=======
		video: ["https://example.com/videos/putty-grip.mp4"],
		image: ["https://example.com/images/putty-grip.jpg"],
>>>>>>> e2ac7605
		category: "Elbow and Hand",
		subCategory: "Putty",
		position: "Sitting",
		isPremium: false,
		isCustom: false
	},

	// Hip and Knee
	{
		title: "Glute Bridge",
		description: "Activates glutes and strengthens hip extensors",
		instruction: "Lie on back with knees bent, feet flat on floor. Push through heels to lift hips toward ceiling. Hold at top for 2 seconds, then lower. Repeat 15 times.",
<<<<<<< HEAD
		video: "https://www.youtube.com/watch?v=-r0eoFS7_5Q",
		image: "https://encrypted-tbn0.gstatic.com/images?q=tbn:ANd9GcS0HU5cxX2C8No1r31Lup406_apa9ctf6mbNg&s",
=======
		video: ["https://example.com/videos/glute-bridge.mp4"],
		image: ["https://example.com/images/glute-bridge.jpg"],
>>>>>>> e2ac7605
		category: "Hip and Knee",
		subCategory: "AROM",
		position: "Supine",
		isPremium: false,
		isCustom: false
	},
	{
		title: "Lateral Band Walks",
		description: "Strengthens hip abductors and improves knee stability",
		instruction: "Place resistance band around thighs above knees. Assume half-squat position. Step sideways while maintaining tension on band. Take 10 steps each direction.",
<<<<<<< HEAD
		video: "https://www.youtube.com/watch?v=-r0eoFS7_5Q",
		image: "https://encrypted-tbn0.gstatic.com/images?q=tbn:ANd9GcS0HU5cxX2C8No1r31Lup406_apa9ctf6mbNg&s",
=======
		video: ["https://example.com/videos/lateral-band-walks.mp4"],
		image: [""],
>>>>>>> e2ac7605
		category: "Hip and Knee",
		subCategory: "Elastic Band",
		position: "Standing",
		isPremium: true,
		isCustom: false
	},

	// Lumbar Thoracic
	{
		title: "Cat-Cow Stretch",
		description: "Improves spine mobility and reduces back stiffness",
		instruction: "Start on hands and knees. Alternate between arching back upward (cat) and letting belly drop toward floor while lifting chest and tailbone (cow). Move slowly with breath.",
<<<<<<< HEAD
		video: "https://www.youtube.com/watch?v=-r0eoFS7_5Q",
		image: "https://encrypted-tbn0.gstatic.com/images?q=tbn:ANd9GcS0HU5cxX2C8No1r31Lup406_apa9ctf6mbNg&s",
=======
		video: ["https://example.com/videos/cat-cow.mp4"],
		image: ["https://example.com/images/cat-cow.jpg"],
>>>>>>> e2ac7605
		category: "Lumbar Thoracic",
		subCategory: "AROM",
		position: "Quadruped",
		isPremium: false,
		isCustom: false
	},
	{
		title: "Thoracic Foam Rolling",
		description: "Releases tension in mid-back and improves thoracic mobility",
		instruction: "Place foam roller perpendicular to spine at mid-back level. Support head with hands. Roll up and down thoracic spine slowly. Pause at tight spots for 30 seconds.",
<<<<<<< HEAD
		video: "https://www.youtube.com/watch?v=-r0eoFS7_5Q",
		image: "https://encrypted-tbn0.gstatic.com/images?q=tbn:ANd9GcS0HU5cxX2C8No1r31Lup406_apa9ctf6mbNg&s",
=======
		video: [""],
		image: ["https://example.com/images/thoracic-foam-roll.jpg"],
>>>>>>> e2ac7605
		category: "Lumbar Thoracic",
		subCategory: "Foam Roll",
		position: "Supine",
		isPremium: false,
		isCustom: true
	},

	// Oral Motor
	{
		title: "Tongue Strengthening Exercise",
		description: "Improves tongue strength for speech and swallowing",
		instruction: "Press tongue firmly against the roof of mouth, hold for 5 seconds. Then push tongue against inside of each cheek. Repeat sequence 10 times.",
<<<<<<< HEAD
		video: "https://www.youtube.com/watch?v=-r0eoFS7_5Q",
		image: "https://encrypted-tbn0.gstatic.com/images?q=tbn:ANd9GcS0HU5cxX2C8No1r31Lup406_apa9ctf6mbNg&s",
=======
		video: ["https://example.com/videos/tongue-strength.mp4"],
		image: [""],
>>>>>>> e2ac7605
		category: "Oral Motor",
		subCategory: "Tongue",
		position: "Sitting",
		isPremium: true,
		isCustom: false
	},
	{
		title: "Lip Closure Exercise",
		description: "Improves lip strength and control for speech and eating",
		instruction: "Hold a flat tongue depressor between lips. Maintain grip without using teeth. Progress by adding resistance or holding longer.",
<<<<<<< HEAD
		video: "https://www.youtube.com/watch?v=-r0eoFS7_5Q",
		image: "https://encrypted-tbn0.gstatic.com/images?q=tbn:ANd9GcS0HU5cxX2C8No1r31Lup406_apa9ctf6mbNg&s",
=======
		video: [""],
		image: ["https://example.com/images/lip-closure.jpg"],
>>>>>>> e2ac7605
		category: "Oral Motor",
		subCategory: "Lips",
		position: "Sitting",
		isPremium: false,
		isCustom: false
	},

	// Shoulder
	{
		title: "Shoulder External Rotation with Band",
		description: "Strengthens external rotators of the shoulder",
		instruction: "Stand with elbow bent 90 degrees at side. Hold resistance band and rotate forearm outward, keeping elbow tucked. Return slowly. Repeat 15 times.",
<<<<<<< HEAD
		video: "https://www.youtube.com/watch?v=-r0eoFS7_5Q",
		image: "https://encrypted-tbn0.gstatic.com/images?q=tbn:ANd9GcS0HU5cxX2C8No1r31Lup406_apa9ctf6mbNg&s",
=======
		video: ["https://example.com/videos/shoulder-er.mp4"],
		image: ["https://example.com/images/shoulder-er.jpg"],
>>>>>>> e2ac7605
		category: "Shoulder",
		subCategory: "Elastic Band",
		position: "Standing",
		isPremium: false,
		isCustom: false
	},
	{
		title: "Pendulum Exercise",
		description: "Gentle shoulder mobility exercise for rotator cuff issues",
		instruction: "Lean forward, supporting weight with non-affected arm. Let affected arm hang freely. Gently swing arm in small circles, gradually increasing size. Perform for 1 minute.",
<<<<<<< HEAD
		video: "https://www.youtube.com/watch?v=-r0eoFS7_5Q",
		image: "https://encrypted-tbn0.gstatic.com/images?q=tbn:ANd9GcS0HU5cxX2C8No1r31Lup406_apa9ctf6mbNg&s",
=======
		video: [""],
		image: ["https://example.com/images/pendulum.jpg"],
>>>>>>> e2ac7605
		category: "Shoulder",
		subCategory: "Pendulum",
		position: "Standing",
		isPremium: false,
		isCustom: false
	},

	// Special
	{
		title: "Vestibular Balance Training",
		description: "Improves balance and reduces dizziness for vestibular disorders",
		instruction: "Stand with feet together, arms at sides. Focus on fixed point at eye level. Hold position for 30 seconds. Progress by closing eyes or standing on foam surface.",
<<<<<<< HEAD
		video: "https://www.youtube.com/watch?v=-r0eoFS7_5Q",
		image: "https://encrypted-tbn0.gstatic.com/images?q=tbn:ANd9GcS0HU5cxX2C8No1r31Lup406_apa9ctf6mbNg&s",
=======
		video: ["https://example.com/videos/vestibular-balance.mp4"],
		image: ["https://example.com/images/vestibular-balance.jpg"],
>>>>>>> e2ac7605
		category: "Special",
		subCategory: "Vestibular",
		position: "Standing",
		isPremium: true,
		isCustom: false
	},
	{
		title: "Chair Yoga - Modified Sun Salutation",
		description: "Gentle yoga sequence that can be performed seated",
		instruction: "Sit tall in chair. Raise arms overhead while inhaling. Exhale and forward fold toward knees. Inhale, lift chest for half-fold. Exhale, return to forward fold. Inhale, raise arms overhead. Exhale, return to start.",
<<<<<<< HEAD
		video: "https://www.youtube.com/watch?v=-r0eoFS7_5Q",
		image: "https://encrypted-tbn0.gstatic.com/images?q=tbn:ANd9GcS0HU5cxX2C8No1r31Lup406_apa9ctf6mbNg&s",
=======
		video: ["https://example.com/videos/chair-yoga.mp4"],
		image: [""],
>>>>>>> e2ac7605
		category: "Special",
		subCategory: "Yoga",
		position: "Sitting",
		isPremium: false,
		isCustom: true
	}
];

// Function to insert data
const importData = async () => {
	try {
		await connectDB();

		// Clear existing data (optional)
		await Exercise.deleteMany({});
		console.log('Existing exercises data cleared');

		// Insert new data
		const createdExercises = await Exercise.insertMany(exercisesData);
		console.log(`${createdExercises.length} exercises inserted successfully`);

		// Disconnect from DB
		mongoose.disconnect();
		console.log('Database connection closed');

		process.exit(0);
	} catch (error) {
		console.error(`Error: ${error.message}`);
		process.exit(1);
	}
};

// Run the import function
importData();<|MERGE_RESOLUTION|>--- conflicted
+++ resolved
@@ -15,13 +15,8 @@
 		title: "Ankle Dorsiflexion with Band",
 		description: "Strengthens the anterior tibialis muscle and improves ankle mobility",
 		instruction: "Sit with legs extended. Loop resistance band around the top of your foot, holding the ends. Pull toes toward shin against resistance, then slowly return to starting position.",
-<<<<<<< HEAD
-		video: "https://www.youtube.com/watch?v=-r0eoFS7_5Q",
-		image: "https://static.vecteezy.com/system/resources/previews/021/333/809/non_2x/woman-doing-resistance-band-plantar-flexion-or-ankle-pumps-vector.jpg",
-=======
 		video: ["https://example.com/videos/ankle-dorsiflexion.mp4"],
 		image: ["https://example.com/images/ankle-dorsiflexion.jpg"],
->>>>>>> e2ac7605
 		category: "Ankle and Foot",
 		subCategory: "Elastic Band",
 		position: "Sitting",
@@ -32,13 +27,8 @@
 		title: "Foot Mobilization",
 		description: "Improves foot joint mobility and reduces stiffness",
 		instruction: "Sit comfortably. Hold foot with both hands and gently mobilize the joints with small oscillations. Focus on midfoot and forefoot joints.",
-<<<<<<< HEAD
-		video: "https://www.youtube.com/watch?v=-r0eoFS7_5Q",
-		image: "https://static.vecteezy.com/system/resources/previews/021/333/809/non_2x/woman-doing-resistance-band-plantar-flexion-or-ankle-pumps-vector.jpg",
-=======
 		video: [""],
 		image: ["https://example.com/images/foot-mobilization.jpg"],
->>>>>>> e2ac7605
 		category: "Ankle and Foot",
 		subCategory: "Mobilization",
 		position: "Sitting",
@@ -51,13 +41,8 @@
 		title: "Cervical Retraction",
 		description: "Helps with proper neck alignment and reduces forward head posture",
 		instruction: "Sit or stand with neutral spine. Gently pull chin straight back, creating a 'double chin'. Hold for 5 seconds, then relax. Repeat 10 times.",
-<<<<<<< HEAD
-		video: "https://www.youtube.com/watch?v=-r0eoFS7_5Q",
-		image: "https://static.vecteezy.com/system/resources/previews/021/333/809/non_2x/woman-doing-resistance-band-plantar-flexion-or-ankle-pumps-vector.jpg",
-=======
 		video: ["https://example.com/videos/cervical-retraction.mp4"],
 		image: ["https://example.com/images/cervical-retraction.jpg"],
->>>>>>> e2ac7605
 		category: "Cervical",
 		subCategory: "AROM",
 		position: "Sitting",
@@ -68,13 +53,8 @@
 		title: "Upper Trapezius Stretch",
 		description: "Relieves tension in the upper trapezius and neck",
 		instruction: "Sit or stand tall. Bring right ear toward right shoulder, using right hand to gently increase stretch. Hold 30 seconds, then switch sides.",
-<<<<<<< HEAD
-		video: "https://www.youtube.com/watch?v=-r0eoFS7_5Q",
-		image: "https://encrypted-tbn0.gstatic.com/images?q=tbn:ANd9GcS0HU5cxX2C8No1r31Lup406_apa9ctf6mbNg&s",
-=======
 		video: [""],
 		image: ["https://example.com/images/upper-trap-stretch.jpg"],
->>>>>>> e2ac7605
 		category: "Cervical",
 		subCategory: "Stretches",
 		position: "Sitting",
@@ -87,13 +67,8 @@
 		title: "Proper Lifting Mechanics",
 		description: "Educational guide on how to lift objects safely",
 		instruction: "Stand close to object. Bend at knees and hips, not waist. Keep back straight and core engaged. Lift with legs, keeping object close to body.",
-<<<<<<< HEAD
-		video: "https://www.youtube.com/watch?v=-r0eoFS7_5Q",
-		image: "https://encrypted-tbn0.gstatic.com/images?q=tbn:ANd9GcS0HU5cxX2C8No1r31Lup406_apa9ctf6mbNg&s",
-=======
 		video: ["https://example.com/videos/proper-lifting.mp4"],
 		image: ["https://example.com/images/proper-lifting.jpg"],
->>>>>>> e2ac7605
 		category: "Education",
 		subCategory: "Body Mechanics",
 		position: "Standing",
@@ -104,13 +79,8 @@
 		title: "Stair Navigation Training",
 		description: "Teaches safe techniques for ascending and descending stairs",
 		instruction: "For ascending: Lead with stronger leg. For descending: Lead with weaker leg. Use handrail for support. Maintain good posture throughout.",
-<<<<<<< HEAD
-		video: "https://www.youtube.com/watch?v=-r0eoFS7_5Q",
-		image: "https://encrypted-tbn0.gstatic.com/images?q=tbn:ANd9GcS0HU5cxX2C8No1r31Lup406_apa9ctf6mbNg&s",
-=======
 		video: ["https://example.com/videos/stair-training.mp4"],
 		image: [""],
->>>>>>> e2ac7605
 		category: "Education",
 		subCategory: "Stair Training",
 		position: "Standing",
@@ -123,13 +93,8 @@
 		title: "Wrist Flexor Stretch",
 		description: "Stretches the wrist flexor muscles to reduce forearm tension",
 		instruction: "Extend arm with palm up. Use opposite hand to gently pull fingers back toward body until stretch is felt in forearm. Hold 30 seconds.",
-<<<<<<< HEAD
-		video: "https://www.youtube.com/watch?v=-r0eoFS7_5Q",
-		image: "https://encrypted-tbn0.gstatic.com/images?q=tbn:ANd9GcS0HU5cxX2C8No1r31Lup406_apa9ctf6mbNg&s",
-=======
 		video: [""],
 		image: ["https://example.com/images/wrist-flexor-stretch.jpg"],
->>>>>>> e2ac7605
 		category: "Elbow and Hand",
 		subCategory: "Stretches",
 		position: "Standing",
@@ -140,13 +105,8 @@
 		title: "Putty Grip Strengthening",
 		description: "Improves grip strength and finger dexterity",
 		instruction: "Roll therapy putty into ball shape. Squeeze putty with full hand, hold 5 seconds, then release. Repeat 10-15 times.",
-<<<<<<< HEAD
-		video: "https://www.youtube.com/watch?v=-r0eoFS7_5Q",
-		image: "https://encrypted-tbn0.gstatic.com/images?q=tbn:ANd9GcS0HU5cxX2C8No1r31Lup406_apa9ctf6mbNg&s",
-=======
 		video: ["https://example.com/videos/putty-grip.mp4"],
 		image: ["https://example.com/images/putty-grip.jpg"],
->>>>>>> e2ac7605
 		category: "Elbow and Hand",
 		subCategory: "Putty",
 		position: "Sitting",
@@ -159,13 +119,8 @@
 		title: "Glute Bridge",
 		description: "Activates glutes and strengthens hip extensors",
 		instruction: "Lie on back with knees bent, feet flat on floor. Push through heels to lift hips toward ceiling. Hold at top for 2 seconds, then lower. Repeat 15 times.",
-<<<<<<< HEAD
-		video: "https://www.youtube.com/watch?v=-r0eoFS7_5Q",
-		image: "https://encrypted-tbn0.gstatic.com/images?q=tbn:ANd9GcS0HU5cxX2C8No1r31Lup406_apa9ctf6mbNg&s",
-=======
 		video: ["https://example.com/videos/glute-bridge.mp4"],
 		image: ["https://example.com/images/glute-bridge.jpg"],
->>>>>>> e2ac7605
 		category: "Hip and Knee",
 		subCategory: "AROM",
 		position: "Supine",
@@ -176,13 +131,8 @@
 		title: "Lateral Band Walks",
 		description: "Strengthens hip abductors and improves knee stability",
 		instruction: "Place resistance band around thighs above knees. Assume half-squat position. Step sideways while maintaining tension on band. Take 10 steps each direction.",
-<<<<<<< HEAD
-		video: "https://www.youtube.com/watch?v=-r0eoFS7_5Q",
-		image: "https://encrypted-tbn0.gstatic.com/images?q=tbn:ANd9GcS0HU5cxX2C8No1r31Lup406_apa9ctf6mbNg&s",
-=======
 		video: ["https://example.com/videos/lateral-band-walks.mp4"],
 		image: [""],
->>>>>>> e2ac7605
 		category: "Hip and Knee",
 		subCategory: "Elastic Band",
 		position: "Standing",
@@ -195,13 +145,8 @@
 		title: "Cat-Cow Stretch",
 		description: "Improves spine mobility and reduces back stiffness",
 		instruction: "Start on hands and knees. Alternate between arching back upward (cat) and letting belly drop toward floor while lifting chest and tailbone (cow). Move slowly with breath.",
-<<<<<<< HEAD
-		video: "https://www.youtube.com/watch?v=-r0eoFS7_5Q",
-		image: "https://encrypted-tbn0.gstatic.com/images?q=tbn:ANd9GcS0HU5cxX2C8No1r31Lup406_apa9ctf6mbNg&s",
-=======
 		video: ["https://example.com/videos/cat-cow.mp4"],
 		image: ["https://example.com/images/cat-cow.jpg"],
->>>>>>> e2ac7605
 		category: "Lumbar Thoracic",
 		subCategory: "AROM",
 		position: "Quadruped",
@@ -212,13 +157,8 @@
 		title: "Thoracic Foam Rolling",
 		description: "Releases tension in mid-back and improves thoracic mobility",
 		instruction: "Place foam roller perpendicular to spine at mid-back level. Support head with hands. Roll up and down thoracic spine slowly. Pause at tight spots for 30 seconds.",
-<<<<<<< HEAD
-		video: "https://www.youtube.com/watch?v=-r0eoFS7_5Q",
-		image: "https://encrypted-tbn0.gstatic.com/images?q=tbn:ANd9GcS0HU5cxX2C8No1r31Lup406_apa9ctf6mbNg&s",
-=======
 		video: [""],
 		image: ["https://example.com/images/thoracic-foam-roll.jpg"],
->>>>>>> e2ac7605
 		category: "Lumbar Thoracic",
 		subCategory: "Foam Roll",
 		position: "Supine",
@@ -231,13 +171,8 @@
 		title: "Tongue Strengthening Exercise",
 		description: "Improves tongue strength for speech and swallowing",
 		instruction: "Press tongue firmly against the roof of mouth, hold for 5 seconds. Then push tongue against inside of each cheek. Repeat sequence 10 times.",
-<<<<<<< HEAD
-		video: "https://www.youtube.com/watch?v=-r0eoFS7_5Q",
-		image: "https://encrypted-tbn0.gstatic.com/images?q=tbn:ANd9GcS0HU5cxX2C8No1r31Lup406_apa9ctf6mbNg&s",
-=======
 		video: ["https://example.com/videos/tongue-strength.mp4"],
 		image: [""],
->>>>>>> e2ac7605
 		category: "Oral Motor",
 		subCategory: "Tongue",
 		position: "Sitting",
@@ -248,13 +183,8 @@
 		title: "Lip Closure Exercise",
 		description: "Improves lip strength and control for speech and eating",
 		instruction: "Hold a flat tongue depressor between lips. Maintain grip without using teeth. Progress by adding resistance or holding longer.",
-<<<<<<< HEAD
-		video: "https://www.youtube.com/watch?v=-r0eoFS7_5Q",
-		image: "https://encrypted-tbn0.gstatic.com/images?q=tbn:ANd9GcS0HU5cxX2C8No1r31Lup406_apa9ctf6mbNg&s",
-=======
 		video: [""],
 		image: ["https://example.com/images/lip-closure.jpg"],
->>>>>>> e2ac7605
 		category: "Oral Motor",
 		subCategory: "Lips",
 		position: "Sitting",
@@ -267,13 +197,8 @@
 		title: "Shoulder External Rotation with Band",
 		description: "Strengthens external rotators of the shoulder",
 		instruction: "Stand with elbow bent 90 degrees at side. Hold resistance band and rotate forearm outward, keeping elbow tucked. Return slowly. Repeat 15 times.",
-<<<<<<< HEAD
-		video: "https://www.youtube.com/watch?v=-r0eoFS7_5Q",
-		image: "https://encrypted-tbn0.gstatic.com/images?q=tbn:ANd9GcS0HU5cxX2C8No1r31Lup406_apa9ctf6mbNg&s",
-=======
 		video: ["https://example.com/videos/shoulder-er.mp4"],
 		image: ["https://example.com/images/shoulder-er.jpg"],
->>>>>>> e2ac7605
 		category: "Shoulder",
 		subCategory: "Elastic Band",
 		position: "Standing",
@@ -284,13 +209,8 @@
 		title: "Pendulum Exercise",
 		description: "Gentle shoulder mobility exercise for rotator cuff issues",
 		instruction: "Lean forward, supporting weight with non-affected arm. Let affected arm hang freely. Gently swing arm in small circles, gradually increasing size. Perform for 1 minute.",
-<<<<<<< HEAD
-		video: "https://www.youtube.com/watch?v=-r0eoFS7_5Q",
-		image: "https://encrypted-tbn0.gstatic.com/images?q=tbn:ANd9GcS0HU5cxX2C8No1r31Lup406_apa9ctf6mbNg&s",
-=======
 		video: [""],
 		image: ["https://example.com/images/pendulum.jpg"],
->>>>>>> e2ac7605
 		category: "Shoulder",
 		subCategory: "Pendulum",
 		position: "Standing",
@@ -303,13 +223,8 @@
 		title: "Vestibular Balance Training",
 		description: "Improves balance and reduces dizziness for vestibular disorders",
 		instruction: "Stand with feet together, arms at sides. Focus on fixed point at eye level. Hold position for 30 seconds. Progress by closing eyes or standing on foam surface.",
-<<<<<<< HEAD
-		video: "https://www.youtube.com/watch?v=-r0eoFS7_5Q",
-		image: "https://encrypted-tbn0.gstatic.com/images?q=tbn:ANd9GcS0HU5cxX2C8No1r31Lup406_apa9ctf6mbNg&s",
-=======
 		video: ["https://example.com/videos/vestibular-balance.mp4"],
 		image: ["https://example.com/images/vestibular-balance.jpg"],
->>>>>>> e2ac7605
 		category: "Special",
 		subCategory: "Vestibular",
 		position: "Standing",
@@ -320,13 +235,8 @@
 		title: "Chair Yoga - Modified Sun Salutation",
 		description: "Gentle yoga sequence that can be performed seated",
 		instruction: "Sit tall in chair. Raise arms overhead while inhaling. Exhale and forward fold toward knees. Inhale, lift chest for half-fold. Exhale, return to forward fold. Inhale, raise arms overhead. Exhale, return to start.",
-<<<<<<< HEAD
-		video: "https://www.youtube.com/watch?v=-r0eoFS7_5Q",
-		image: "https://encrypted-tbn0.gstatic.com/images?q=tbn:ANd9GcS0HU5cxX2C8No1r31Lup406_apa9ctf6mbNg&s",
-=======
 		video: ["https://example.com/videos/chair-yoga.mp4"],
 		image: [""],
->>>>>>> e2ac7605
 		category: "Special",
 		subCategory: "Yoga",
 		position: "Sitting",
