const mongoose = require('mongoose');

const exerciseSchema = mongoose.Schema(
  {
    title: {
      type: String,
      required: true
    },
    description: {
      type: String,
      required: true
    },
    instruction: {
      type: String,
      required: true
    },
    video: {
      type: [String],
      default: ['']
    },
    image: {
      type: [String],
      default: ['']
    },
    reps: {
      type: Number,
      default: 1,
    },
    hold: {
      type: Number,
      default: 1,
    },
    set: {
      type: Number,
      default: 1,
    },
    perform: {
      count: {
        type: Number,
        default: 1,
      },
      type: {
        type: String,
        enum: ['hour', 'day', 'week'],
        default: 'hour',
      },
    },
    views: {
      type: Number,
      default: 0,
    },
    favorites: {
      type: Number,
      default: 0,
    },
    category: {
      type: String,
      enum: [
        'Ankle and Foot',
        'Cervical',
        'Education',
        'Elbow and Hand',
        'Hip and Knee',
        'Lumbar Thoracic',
        'Oral Motor',
        'Shoulder',
        'Special'
      ],
      required: true
    },
    subCategory: {
      type: String,
      required: true
    },
    position: {
      type: String,
      required: true
    },
    isPremium: {
      type: Boolean,
      default: false
    },
    custom: {
      createdBy: {
        type: String,
        enum: ["proUser", "admin", "therapist"],
        default: "admin"
      },
      type: {
        type: String,
        enum: ["public", "private"],
        default: "public"
<<<<<<< HEAD
      }
=======
      },
      creatorId : {
        type: String,
        required: true,
        default: "6810c72345c37767e7b96674"
      },
>>>>>>> cfdb277c
    }
  },
  { timestamps: true }
);

// Add validation to ensure subCategory matches with the selected category
exerciseSchema.pre('save', function (next) {
  const validSubCategories = {
    'Ankle and Foot': ['AAROM', 'AROM', 'Ball', 'Bosu', 'Elastic Band', 'Elastic Taping', 'Isometric',
      'Miscellaneous', 'Mobilization', 'PROM', 'Stabilization', 'Stretches'],
    'Cervical': ['AAROM', 'AROM', 'Ball', 'Elastic Band', 'Isometric', 'Miscellaneous', 'Mobilization',
      'PROM', 'Stabilization', 'Stretches'],
    'Education': ['Anatomy', 'Body Mechanics', 'Gait Training', 'Miscellaneous', 'Positioning',
      'Stair Training', 'Transfers'],
    'Elbow and Hand': ['AAROM', 'AROM', 'Ball', 'Closed Chain', 'Elastic Band', 'Elastic Taping',
      'Fine Motor', 'Flexbar', 'Free Weight', 'Gripper', 'Isometric', 'Machines and Cables',
      'Miscellaneous', 'Mobilization', 'PROM', 'Putty', 'Stretches', 'TRX'],
    'Hip and Knee': ['4 Way Hip', 'AAROM', 'AROM', 'Balance', 'Ball', 'Bosu', 'Boxes and Steps',
      'Closed Chain', 'Cones', 'Elastic Band', 'Elastic Taping', 'Foam Roll', 'Free Weight',
      'Glider Disk', 'Isometric', 'Kettlebell', 'Ladder Drills', 'Machines and Cables',
      'Medicine Ball', 'Miscellaneous', 'Mobilization', 'Neural Glides', 'Open Chain',
      'Plyometrics', 'PROM', 'Stretches', 'TRX'],
    'Lumbar Thoracic': ['AROM', 'Ball', 'Bosu', 'Elastic Band', 'Elastic Taping', 'Foam Roll',
      'Free Weight', 'Glider Disk', 'Kettlebell', 'Machines and Cables', 'Medicine Ball',
      'Miscellaneous', 'Mobilization', 'Stabilization', 'Stretches', 'Traction', 'TRX'],
    'Oral Motor': ['Cheeks', 'Lips', 'Miscellaneous', 'Speech', 'Swallow', 'TMJ', 'Tongue'],
    'Shoulder': ['6 Way Shoulder', 'AAROM', 'AROM', 'Ball', 'Bosu', 'Elastic Band', 'Elastic Taping',
      'Foam Roll', 'Free Weight', 'Glider Disk', 'Isometric', 'Kettlebell', 'Machines and Cables',
      'Medicine Ball', 'Miscellaneous', 'Mobilization', 'Neural Glides', 'Pendulum', 'PROM',
      'Pulley', 'Stabilization', 'Stretches', 'TRX', 'Wand'],
    'Special': ['Amputee', 'Aquatics', 'Cardio', 'Miscellaneous', 'Modalities', 'Neuro', 'Oculomotor',
      'Pediatric', 'Vestibular', 'Yoga']
  };

  if (!validSubCategories[this.category].includes(this.subCategory)) {
    return next(new Error(`Invalid subCategory '${this.subCategory}' for category '${this.category}'`));
  }
  next();
});

const Exercise = mongoose.model('Exercise', exerciseSchema);

module.exports = Exercise; <|MERGE_RESOLUTION|>--- conflicted
+++ resolved
@@ -90,16 +90,12 @@
         type: String,
         enum: ["public", "private"],
         default: "public"
-<<<<<<< HEAD
-      }
-=======
       },
       creatorId : {
         type: String,
         required: true,
         default: "6810c72345c37767e7b96674"
       },
->>>>>>> cfdb277c
     }
   },
   { timestamps: true }
